--- conflicted
+++ resolved
@@ -24,13 +24,9 @@
 
 
 MAJOR = 0
-<<<<<<< HEAD
-MINOR = 1
-MICRO = 0
-=======
 MINOR = 0
 MICRO = 10
->>>>>>> dacb918f
+
 ISRELEASED = False
 VERSION = '%d.%d.%d' % (MAJOR, MINOR, MICRO)
 
